--- conflicted
+++ resolved
@@ -95,7 +95,7 @@
    * \param beta is the new value of beta parameter
    * \param kappa is the new value of kappa parameter
   */
-  void setDesignParameters(const double alpha, const double beta, const double kappa) {
+  void setDesignParameters(double alpha, double beta, double kappa) {
     alpha_ = alpha;
     beta_ = beta;
     kappa_ = kappa;
@@ -103,50 +103,33 @@
 
     // Set the weights for central sigma point
     mean_weights_[0] = lambda_ / (n_ + lambda_);
-    covariance_weights_[0] = lambda_ / (n_ + lambda_) + 1.0 - pow(alpha_, 2.0) + beta_;
+    covariance_weights_[0] = lambda_ / (n_ + lambda_) + 1.0 - pow(alpha_, 2.0) +
+        beta_;
 
     // Set the weights for other sigma points
-    for (int i = 1; i < k_; ++i)
+    for (size_t i = 1; i < k_; ++i)
       mean_weights_[i] = covariance_weights_[i] = 0.5 / (n_ + lambda_);
   }
 
 
   /** \brief Performs the UKF prediction step
     *
-<<<<<<< HEAD
-    * Calculates the prediction of current state based on the process function
-    * and updates the estimate error covariance matrix based on distribution of
-    * sigma points.
-    *
-    * The parameters of mean and covariance weights are currently fixed.
-    *
-    * \sa processFunction_
-=======
     * Calculates the sigma points based on the current covariance matrix and
     * predicts the new state with the use of process function. Propagates the
     * covariance based on unscented transform.
     *
     * Before using this function the design parameters must be set.
     *
-    * \sa processFunction_(), setDesignParameters()
->>>>>>> c6a4b940
+    * \sa processFunction_, setDesignParameters()
    */
   virtual void predictState() {
     arma::mat sqrt_P = arma::chol((n_ + lambda_) * P_);
 
+    // 1. Calculate sigma points
     sigma_points_[0] = q_est_;
-<<<<<<< HEAD
-    mean_weights_[0] = lambda / (n_ + lambda);
-    covariance_weights_[0] = lambda / (n_ + lambda) +
-        (1.0 - pow(alpha, 2.0) + beta);
-
     for (size_t i = 1; i < n_ + 1; ++i) {
       sigma_points_[i] = q_est_ + sqrt_P.col(i - 1);
       sigma_points_[i + n_] = q_est_ - sqrt_P.col(i - 1);
-
-      mean_weights_[i] = covariance_weights_[i] = 1.0 / (2.0 * (n_ + lambda));
-      mean_weights_[i + n_] = covariance_weights_[i + n_] = 1.0 /
-          (2.0 * (n_ + lambda));
     }
 
     // 2. Predict new points based on sigma points
@@ -155,58 +138,29 @@
 
     // 3. Calculate mean of predicted points (weights are normalized)
     q_pred_ = arma::vec(n_).zeros();
-    for (size_t i = 0; i < k_; ++i) {
-=======
-    for (int i = 1; i < n_ + 1; ++i) {
-      sigma_points_[i] = q_est_ + sqrt_P.col(i - 1);
-      sigma_points_[i + n_] = q_est_ - sqrt_P.col(i - 1);
-    }
-
-    for (int i = 0; i < k_; ++i)
-      pred_sigma_points_[i] = processFunction_(sigma_points_[i], u_);
-
-    q_pred_ = arma::vec(n_).zeros();
-    for (int i = 0; i < k_; ++i)
->>>>>>> c6a4b940
+    for (size_t i = 0; i < k_; ++i)
       q_pred_ += mean_weights_[i] * pred_sigma_points_[i];
 
-<<<<<<< HEAD
     // 4. Caclulate covariance of predicted points (weights are normalized)
     P_ = Q_;
     for (size_t i = 0; i < k_; ++i)
       P_ += covariance_weights_[i] * (pred_sigma_points_[i] - q_pred_) *
           trans(pred_sigma_points_[i] - q_pred_);
-=======
-    P_ = Q_;
-    for (int i = 0; i < k_; ++i)
-      P_ += covariance_weights_[i] * (pred_sigma_points_[i] - q_pred_) *
-            trans(pred_sigma_points_[i] - q_pred_);
->>>>>>> c6a4b940
   }
 
   /** \brief Performs the UKF correction step
    *
-<<<<<<< HEAD
-   * Calculates the estimate of current state based on predicted sigma points
-   * and their weights. Updates the estimate error covariance matrix.
-   *
-   * \sa outputFunction_
-  */
-  virtual void correctState() {
-    // 1. Calculate predicted output points based on predicted sigma points
-    for (size_t i = 0; i < k_; ++i)
-=======
    * Propagates the sigma points into output space via output function.
    * Calculates the mean output based on these points and innovation covariance.
    * Calculates the Kalman gain and corrects the prediction with innovation.
    *
    * Before using this function the design parameters must be set.
    *
-   * \sa outputFunction_(), setDesignParameters()
+   * \sa outputFunction_, setDesignParameters()
   */
   virtual void correctState() {
-    for (int i = 0; i < k_; ++i)
->>>>>>> c6a4b940
+    // 1. Calculate predicted output points based on predicted sigma points
+    for (size_t i = 0; i < k_; ++i)
       output_sigma_points_[i] = outputFunction_(pred_sigma_points_[i]);
 
     // 2. Calculate mean output
@@ -216,36 +170,23 @@
 
     // 3. Update innovation covariance matrix
     S_ = R_;
-<<<<<<< HEAD
     for (size_t i = 0; i < k_; ++i)
       S_ += covariance_weights_[i] * (output_sigma_points_[i] - y_pred) * trans(output_sigma_points_[i] - y_pred);
 
-    // 4. Calculate new Kalman gain
-    arma::mat Sth = arma::mat(n_, m_).zeros();
-    for (size_t i = 0; i < k_; ++i)
-      Sth += covariance_weights_[i] * (pred_sigma_points_[i] - q_pred_) * trans(output_sigma_points_[i] - y_pred);
-=======
-    for (int i = 0; i < k_; ++i)
-      S_ += covariance_weights_[i] * (output_sigma_points_[i] - y_pred) *
-            trans(output_sigma_points_[i] - y_pred);
-
-    arma::mat Pqy = arma::mat(n_, m_).zeros();  // Cross covariance
-    for (int i = 0; i < k_; ++i)
-      Pqy += covariance_weights_[i] * (pred_sigma_points_[i] - q_pred_) *
-             trans(output_sigma_points_[i] - y_pred);
->>>>>>> c6a4b940
-
-    K_ = Pqy * inv(S_);
-
-    // 5. Estimate state and update estimate error covariance matrix
+    // 4. Calculate cross-covariance
+    arma::mat P_qy = arma::mat(n_, m_).zeros();
+    for (size_t i = 0; i < k_; ++i)
+      P_qy += covariance_weights_[i] * (pred_sigma_points_[i] - q_pred_) * trans(output_sigma_points_[i] - y_pred);
+
+    // 5. Calculate new Kalman gain
+    K_ = P_qy * inv(S_);
+
+    // 6. Estimate state and update estimate error covariance matrix
     q_est_ = q_pred_ + K_ * (y_ - y_pred);
     P_ = P_ - K_ * S_ * trans(K_);
   }
 
-<<<<<<< HEAD
-
-=======
->>>>>>> c6a4b940
+
 protected:
 
   /** \brief This class cannot be instantiated without providing dimensions. */
@@ -260,27 +201,12 @@
    * in this context. */
   void setOutputJacobian() {}
 
-<<<<<<< HEAD
-  uint k_;  /**< \brief Number of sigma points */
-
-  std::vector<arma::vec> sigma_points_;         /**< \brief Points for distribution
-                                                            of estimate error */
-  std::vector<arma::vec> pred_sigma_points_;    /**< \brief Points for distribution
-                                                            of prediction error */
-  std::vector<arma::vec> output_sigma_points_;  /**< \brief Points for distribution
-                                                            of output error */
-
-  std::vector<double> mean_weights_;        /**< \brief Weights for mean
-                                                        propagation */
-  std::vector<double> covariance_weights_;  /**< \brief Weights for covariance
-                                                        propagation */
-=======
   uint k_;          /**< \brief Number of sigma points */
 
   double alpha_;    /**< \brief Design parameter */
   double beta_;     /**< \brief Design parameter */
   double kappa_;    /**< \brief Design parameter */
-  double lambda_;   /**< \brief Automatically calculated design parameter */
+  double lambda_;   /**< \brief Automatically calculated parameter */
 
   std::vector<arma::vec> sigma_points_;         /**< \brief States representing
                                                   the current probability
@@ -296,7 +222,6 @@
                                               propagation */
   std::vector<double> covariance_weights_;  /**< \brief Weights for covariance
                                               propagation */
->>>>>>> c6a4b940
 };
 
 } // namespace kf